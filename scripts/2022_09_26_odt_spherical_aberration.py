"""
Simulate full ODT optical setup, including extra coverglass to simulate flow cell

sample region consists of (1) layer of oil; (2) no. 1.5 coverslip (3) sample (water) (4) top coverglass (5) water immersion for detection objective
"""
import matplotlib
matplotlib.use("TkAgg")
import matplotlib.pyplot as plt
import numpy as np
import raytrace.raytrace as rt
from pathlib import Path
import datetime

# #############################
# define phsyical parameters used in setup
# #############################

include_relay = False

wavelength = 0.785
dmd_tilt_angle = 20 * np.pi/180
aperture_radius = 25.4

# olympus 100x NA=1.3 oil-immersion objective (perfect lens)
f_excitation = 180 / 100
na_excitation = 1.3
fov_excitation = 0.130
alpha_excitation = np.arcsin(na_excitation / 1.5)

# olympus 60x NA=1.0 water-immersion objective (perfect lens) (formerly mitutoyo 50x NA 0.55)
f_detection = 180. / 60.
na_detection = 1.
alpha_detection = np.arcsin(na_detection / 1.333)

# sample region
n_coverglass = 1.5
thickness_coverslip = 0.17
n_oil = 1.5
thickness_oil = (f_excitation - thickness_coverslip / n_coverglass) * n_oil # f = d1/n1 + d2/n2

n_sample = 1.333
thickness_sample = 0.1
# n_top_coverslip = 1.5
n_top_coverslip = 1.333
thickness_top_coverslip = 1.25 # measurement of Alexis' flow cell
n_water = 1.333
thickness_water_immersion = (f_detection - thickness_sample / n_sample - thickness_top_coverslip / n_top_coverslip) * n_water

# #############################
# define lenses
# #############################

l1 = rt.doublet(names="ACT508-200-A-ML",
                material_crown=rt.bk7(),
                material_flint=rt.sf2(),
                radius_crown=106.2,
                radius_flint=-409.4,
                radius_interface=-92.1,
                thickness_crown=10.6,
                thickness_flint=6.,
                aperture_radius=aperture_radius,
                input_collimated=False)

l2 = rt.doublet(names="AC508-100-A-ML",
                material_crown=rt.nbaf10(),
                material_flint=rt.sf10(),
                radius_crown=71.1,
                radius_flint=-363.1,
                radius_interface=-44.2,
                thickness_crown=16,
                thickness_flint=4,
                aperture_radius=aperture_radius,
                input_collimated=False
                )

l3 = rt.doublet(names="AC508-400-A-ML",
                material_crown=rt.bk7(),
                material_flint=rt.sf2(),
                radius_crown=292.3,
                radius_flint=-398.5,
                radius_interface=-148.9,
                thickness_crown=8.,
                thickness_flint=8.,
                aperture_radius=aperture_radius,
                input_collimated=True
                )

l4 = rt.doublet(names="AC508-300-A-ML",
                material_crown=rt.bk7(),
                material_flint=rt.sf2(),
                radius_crown=161.5,
                radius_flint=-580.8,
                radius_interface=-134,
                thickness_crown=6.0,
                thickness_flint=2.0,
                aperture_radius=aperture_radius,
                input_collimated=False
                )

obj1 = rt.system([rt.perfect_lens(f_excitation, [0, 0, 0], [0, 0, 1], alpha_excitation)],
                 [],
                 #names="obj1"
                 )

sample = rt.system([# oil
                    rt.flat_surface([0, 0, 0], [0, 0, 1], aperture_radius),
                    # coverslip (assume focal plane right at coverslip)
                    rt.flat_surface([0, 0, thickness_coverslip], [0, 0, 1], fov_excitation),
                    # water/sample
                    rt.flat_surface([0, 0, thickness_coverslip + thickness_sample], [0, 0, 1], aperture_radius),
                    # top cover-glass
                    rt.flat_surface([0, 0, thickness_coverslip + thickness_sample + thickness_top_coverslip], [0, 0, 1], aperture_radius)
                    ],
                    [rt.constant(n_coverglass), # coverslip
                    rt.constant(n_sample), # sample
                    rt.constant(n_top_coverslip)],
                    names="sample")

obj2 = rt.system([rt.perfect_lens(f_detection, [0, 0, 0], [0, 0, 1], alpha_detection)],
                 [],
                 #names="obj2"
                 )

# l8 = rt.doublet(name="AC508-200-A-ML",
#                 material_crown=rt.bk7(),
#                 material_flint=rt.sf2(),
#                 radius_crown=109.9,
#                 radius_flint=-376.3,
#                 radius_interface=-93.1,
#                 thickness_crown=8.5,
#                 thickness_flint=2.0,
#                 aperture_radius=aperture_radius,
#                 input_collimated=True
#                 )

l8 = rt.doublet(names="AC508-180-AB-ML",
                material_crown=rt.nlak22(),
                material_flint=rt.nsf6(),
                radius_crown=144.4,
                radius_flint=-328.2,
                radius_interface=-115.4,
                thickness_crown=9.5,
                thickness_flint=4.0,
                aperture_radius=aperture_radius,
                input_collimated=True
                )

l9 = rt.doublet(names="AC508-100-B-ML",
                material_crown=rt.nlak22(),
                material_flint=rt.nsf6ht(),
                radius_crown=65.8,
                radius_flint=-280.6,
                radius_interface=-56.0,
                thickness_crown=13.0,
                thickness_flint=2.0,
                aperture_radius=aperture_radius,
                input_collimated=False
                )

l10 = rt.doublet(names="AC508-300-AB-ML",
                 material_crown=rt.nlak22(),
                 material_flint=rt.nsf6(),
                 radius_crown=167.7,
                 radius_flint=np.inf,
                 radius_interface=-285.8,
                 thickness_crown=9.0,
                 thickness_flint=4.0,
                 aperture_radius=aperture_radius,
                 input_collimated=True
                 )


# compute working distances and other paraxial info about lenses
fp1_a, fp1_b, _, _, efl1, _ = l1.get_cardinal_points(wavelength, rt.vacuum(), rt.vacuum())
wd1_left = (l1.surfaces[0].paraxial_center - fp1_a)[2]
wd1_right = (fp1_b - l1.surfaces[-1].paraxial_center)[2]

fp2_a, fp2_b, _, _, efl2, _ = l2.get_cardinal_points(wavelength, rt.vacuum(), rt.vacuum())
wd2_left = (l2.surfaces[0].paraxial_center - fp2_a)[2]
wd2_right = (fp2_b - l2.surfaces[-1].paraxial_center)[2]

fp3_a, fp3_b, _, _, efl3, _ = l3.get_cardinal_points(wavelength, rt.vacuum(), rt.vacuum())
wd3_left = (l3.surfaces[0].paraxial_center - fp3_a)[2]
wd3_right = (fp3_b - l3.surfaces[-1].paraxial_center)[2]

fp4_a, fp4_b, _, _, efl4, _ = l4.get_cardinal_points(wavelength, rt.vacuum(), rt.vacuum())
wd4_left = (l4.surfaces[0].paraxial_center - fp4_a)[2]
wd4_right = (fp4_b - l4.surfaces[-1].paraxial_center)[2]

fp5_a, fp5_b, _, _, efl5, _ = obj1.get_cardinal_points(wavelength, rt.vacuum(), rt.vacuum())
wd5_left = (obj1.surfaces[0].paraxial_center - fp5_a)[2]
# wd5_right = (fp5_b - obj1.surfaces[-1].paraxial_center)[2]

fp7_a, fp7_b, _, _, efl7, _ = obj2.get_cardinal_points(wavelength, rt.vacuum(), rt.vacuum())
# wd7_left = (obj2.surfaces[0].paraxial_center - fp7_a)[2]
wd7_right = (fp7_b - obj2.surfaces[-1].paraxial_center)[2]

fp8_a, fp8_b, _, _, efl8, _ = l8.get_cardinal_points(wavelength, rt.vacuum(), rt.vacuum())
wd8_left = (l8.surfaces[0].paraxial_center - fp8_a)[2]
wd8_right = (fp8_b - l8.surfaces[-1].paraxial_center)[2]

fp9_a, fp9_b, _, _, efl9, _ = l9.get_cardinal_points(wavelength, rt.vacuum(), rt.vacuum())
wd9_left = (l9.surfaces[0].paraxial_center - fp9_a)[2]
wd9_right = (fp9_b - l9.surfaces[-1].paraxial_center)[2]

fp10_a, fp10_b, _, _, efl10, _ = l10.get_cardinal_points(wavelength, rt.vacuum(), rt.vacuum())
wd10_left = (l10.surfaces[0].paraxial_center - fp10_a)[2]
wd10_right = (fp10_b - l10.surfaces[-1].paraxial_center)[2]

# create optical system using paraxial working distances to set spacing between lenses
ls = l1.concatenate(l2, rt.vacuum(), wd1_right + wd2_left)
ls = ls.concatenate(l3, rt.vacuum(), wd2_right + wd3_left)
ls = ls.concatenate(l4, rt.vacuum(), wd3_right + wd4_left)
ls = ls.concatenate(obj1, rt.vacuum(), wd4_right + wd5_left)
ls = ls.concatenate(sample, rt.constant(n_oil), thickness_oil)
ls = ls.concatenate(obj2, rt.constant(n_water), thickness_water_immersion) # detection objective
ls = ls.concatenate(l8, rt.vacuum(), wd7_right + wd8_left) # tube lens

if include_relay:
    ls = ls.concatenate(l9, rt.vacuum(), wd8_right + wd9_left) # relay lens #1
    ls = ls.concatenate(l10, rt.vacuum(), wd9_right + wd10_left) # relay lens #2
    ls = ls.concatenate(rt.system([rt.flat_surface([0, 0, 0], [0, 0, 1], aperture_radius)], []),  # add camera
                        rt.vacuum(), wd10_right)
else:
    ls = ls.concatenate(rt.system([rt.flat_surface([0, 0, 0], [0, 0, 1], aperture_radius)], []),  # add camera
                        rt.vacuum(), wd8_right)

#abcd = ls.compute_paraxial_matrix(wavelength, rt.vacuum(), rt.vacuum())

# #######################################
# ray tracing
# #######################################
max_angle = 0.5 * np.pi/180
# edge of detection pupil
sep = f_detection * na_detection * (f_excitation/f_detection * efl3/efl4 * efl1/efl2)
# account for tilted DMD
lateral_shift = -np.sin(dmd_tilt_angle) * sep

<<<<<<< HEAD
rays = rt.ray_trace_system(rays, surfaces_odt, materials)
=======
# generate rays
pupil_fractions = [0, 1/3, 2/3, 0.95]
nrays = 21
rays = np.concatenate([rt.get_ray_fan([fr * sep, 0, fr * lateral_shift - wd1_left], max_angle, nrays, wavelength) for fr in pupil_fractions], axis=0)

# ray trace
rays = ls.ray_trace(rays, rt.vacuum(), rt.vacuum())
>>>>>>> c6897097

# #######################################
# plot results
# #######################################
figh, ax = ls.plot(rays, colors=["k"] * nrays + ["b"] * nrays + ["r"] * nrays + ["g"] * nrays,
                   figsize=(16, 8))
ax.plot([ls.surfaces[12].center[2] - f_excitation, ls.surfaces[12].center[2] - f_excitation],
        [-aperture_radius, aperture_radius], 'm--', label="objective FP")
ax.legend()
figh.suptitle("ODT optical system", fontsize=16)


saving = True
if saving:
    figh_save, ax = ls.plot(rays,
                            colors=["k"] * nrays + ["b"] * nrays + ["r"] * nrays + ["g"] * nrays,
                            show_names=False,
                            figsize=(16, 8))
    ax.set_xlim([1800, 2230])
    ax.set_ylim([-15, 15])
    tstamp = datetime.datetime.now().strftime('%Y_%m_%d_%H;%M;%S')
    figh_save.savefig(Path.home() / "Desktop" / f"{tstamp:s}_optical_system.pdf", bbox_inches="tight")<|MERGE_RESOLUTION|>--- conflicted
+++ resolved
@@ -236,9 +236,6 @@
 # account for tilted DMD
 lateral_shift = -np.sin(dmd_tilt_angle) * sep
 
-<<<<<<< HEAD
-rays = rt.ray_trace_system(rays, surfaces_odt, materials)
-=======
 # generate rays
 pupil_fractions = [0, 1/3, 2/3, 0.95]
 nrays = 21
@@ -246,7 +243,6 @@
 
 # ray trace
 rays = ls.ray_trace(rays, rt.vacuum(), rt.vacuum())
->>>>>>> c6897097
 
 # #######################################
 # plot results
